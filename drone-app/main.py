--- conflicted
+++ resolved
@@ -57,11 +57,7 @@
                            # Higher = better quality but more bandwidth
 DEFAULT_DETECTION_FRAME_INTERVAL = 3  # AI detection runs every N frames (3 = ~10x/sec at 30fps)
                                         # Higher = less CPU usage but slower detection updates
-<<<<<<< HEAD
 DEFAULT_DETECTION_PUBLISH_INTERVAL = 0.5  # seconds between detection publishes to server (faster updates)
-=======
-DEFAULT_DETECTION_PUBLISH_INTERVAL = 3.0  # seconds between detection publishes to server
->>>>>>> 7996a8a0
 
 # DUAL THRESHOLD STRATEGY (Config 7A: tested and optimized)
 DEFAULT_CONFIDENCE_THRESHOLD = 0.05  # Fallback/general threshold
@@ -686,7 +682,6 @@
             # After setting remote description, add any buffered ICE candidates
             global pending_remote_ice
             if pending_remote_ice:
-<<<<<<< HEAD
                 logger.debug(f"Adding {len(pending_remote_ice)} buffered remote ICE candidates")
                 
                 for cand in pending_remote_ice:
@@ -703,7 +698,6 @@
                                     await peer_connection.addIceCandidate(ice_candidate)
                                 else:
                                     logger.warning(f'Buffered candidate has invalid format: {sdp_candidate[:50] if sdp_candidate else "empty"}')
-=======
                 logger.info(f"🔄 [DRONE] Adding {len(pending_remote_ice)} buffered remote ICE candidates")
                 for cand in pending_remote_ice:
                         try:
@@ -749,7 +743,6 @@
                                     sdpMLineIndex=sdp_mline_index
                                 )
                                 await peer_connection.addIceCandidate(rtc_cand)
->>>>>>> 7996a8a0
                             else:
                                 await peer_connection.addIceCandidate(cand)
                             logger.info(f"✅ [DRONE] Added buffered ICE candidate")
@@ -780,12 +773,9 @@
             logger.debug('webrtc_ice_candidate called with no candidate payload')
             return
 
-<<<<<<< HEAD
         # Debug log the incoming candidate payload structure
         logger.debug(f"Incoming ICE candidate keys: {candidate_payload.keys() if isinstance(candidate_payload, dict) else 'not a dict'}")
 
-=======
->>>>>>> 7996a8a0
         # If peer connection or its remote description is not ready yet, buffer the candidate
         if not peer_connection or getattr(peer_connection, 'remoteDescription', None) is None:
             logger.debug('PeerConnection or remoteDescription not ready, buffering ICE candidate')
@@ -793,7 +783,6 @@
             return
 
         try:
-<<<<<<< HEAD
             # aiortc expects RTCIceCandidate objects created from SDP
             if isinstance(candidate_payload, dict):
                 sdp_candidate = candidate_payload.get('candidate', '')
@@ -808,7 +797,6 @@
                     logger.debug('Added remote ICE candidate')
                 else:
                     logger.warning(f'ICE candidate has invalid format: {sdp_candidate[:50] if sdp_candidate else "empty"}')
-=======
             # aiortc expects RTCIceCandidate object, not dict
             # Parse candidate string manually
             if isinstance(candidate_payload, dict):
@@ -870,18 +858,14 @@
                 
                 await peer_connection.addIceCandidate(rtc_cand)
                 logger.debug(f'✅ [DRONE] Added ICE candidate: {typ} {ip}:{port}')
->>>>>>> 7996a8a0
             else:
                 # If it's already an RTCIceCandidate object, add it directly
                 await peer_connection.addIceCandidate(candidate_payload)
                 logger.debug('✅ [DRONE] Added ICE candidate (direct)')
         except Exception as e:
-<<<<<<< HEAD
             logger.error(f'Failed to add ICE candidate: {e}. Buffering candidate.')
-=======
             logger.error(f'❌ [DRONE] Failed to add ICE candidate: {e}')
             logger.debug(f'🔄 [DRONE] Buffering candidate')
->>>>>>> 7996a8a0
             pending_remote_ice.append(candidate_payload)
     except Exception as e:
         logger.error(f"Error handling ICE candidate: {e}")
